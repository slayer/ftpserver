--- conflicted
+++ resolved
@@ -11,11 +11,7 @@
     steps:
       -
         name: Checkout
-<<<<<<< HEAD
-        uses: actions/checkout@v4.1.1
-=======
         uses: actions/checkout@v4.1.7
->>>>>>> 4eef0898
         with:
           fetch-depth: 0
       -
