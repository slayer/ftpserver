--- conflicted
+++ resolved
@@ -131,19 +131,12 @@
 }
 
 // ListFiles lists the files of a directory
-<<<<<<< HEAD
 func (driver *ClientDriver) ListFiles(cc server.ClientContext, directory string) ([]os.FileInfo, error) {
-	p := path.Join(driver.baseDir, directory)
+	path := path.Join(driver.baseDir, directory)
 	if directory == "" {
-		p = driver.baseDir + cc.Path()
-	}
-	files, err := ioutil.ReadDir(p)
-	return files, err
-=======
-func (driver *ClientDriver) ListFiles(cc server.ClientContext) ([]os.FileInfo, error) {
-	path := driver.baseDir + cc.Path()
+		path = driver.baseDir + cc.Path()
+	}
 	return ioutil.ReadDir(path)
->>>>>>> 0e036888
 }
 
 // OpenFile opens a file in 3 possible modes: read, write, appending write (use appropriate flags)
